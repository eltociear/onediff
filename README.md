--- conflicted
+++ resolved
@@ -67,17 +67,10 @@
 
 - bump version in these files:
 
-<<<<<<< HEAD
-```
-setup.py
-src/onediff/__init__.py
-```
-=======
   ```
   setup.py
   src/onediff/__init__.py
   ```
->>>>>>> 46f761df
 
 - build wheel
 
