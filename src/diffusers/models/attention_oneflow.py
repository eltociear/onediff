--- conflicted
+++ resolved
@@ -86,19 +86,11 @@
 
             # get scores
             scale = 1 / math.sqrt(math.sqrt(self.channels / self.num_heads))
-
-<<<<<<< HEAD
-        # get scores
-        scale = 1 / math.sqrt(math.sqrt(self.channels / self.num_heads))
-        attention_scores = torch.matmul(query_states * scale, key_states.transpose(-1, -2) * scale)  # TODO: use baddmm
-        attention_probs = torch.softmax(attention_scores.float(), dim=-1).type(attention_scores.dtype)
-=======
-            attention_scores = torch.matmul(query_states * scale, key_states.transpose(-1, -2) * scale)
+            attention_scores = torch.matmul(query_states * scale, key_states.transpose(-1, -2) * scale)  # TODO: use baddmm
             attention_probs = torch.softmax(attention_scores.float(), dim=-1).type(attention_scores.dtype)
 
             # compute attention output
             hidden_states = torch.matmul(attention_probs, value_states)
->>>>>>> e8661747
 
             hidden_states = hidden_states.permute(0, 2, 1, 3).contiguous()
             new_hidden_states_shape = hidden_states.size()[:-2] + (self.channels,)
@@ -294,14 +286,7 @@
             else:
                 hidden_states = self._sliced_attention(query, key, value, sequence_length, dim)
         else:
-<<<<<<< HEAD
-            hidden_states = self._sliced_attention(query, key, value, sequence_length, dim)
-        '''
-
-        hidden_states = torch._C.fused_multi_head_attention_inference(query, key, value, self.heads)
-=======
             hidden_states = torch._C.fused_multi_head_attention_inference(query, key, value, self.heads)
->>>>>>> e8661747
 
         return self.to_out(hidden_states)
 
