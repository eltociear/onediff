# coding=utf-8
# Copyright 2022 The HuggingFace Inc. team.
# Copyright (c) 2022, NVIDIA CORPORATION.  All rights reserved.
#
# Licensed under the Apache License, Version 2.0 (the "License");
# you may not use this file except in compliance with the License.
# You may obtain a copy of the License at
#
#     http://www.apache.org/licenses/LICENSE-2.0
#
# Unless required by applicable law or agreed to in writing, software
# distributed under the License is distributed on an "AS IS" BASIS,
# WITHOUT WARRANTIES OR CONDITIONS OF ANY KIND, either express or implied.
# See the License for the specific language governing permissions and
# limitations under the License.

import os
from functools import partial
from typing import Callable, List, Optional, Tuple, Union

import oneflow as torch
from oneflow import Tensor, device

from huggingface_hub import hf_hub_download
from huggingface_hub.utils import EntryNotFoundError, RepositoryNotFoundError, RevisionNotFoundError
from requests import HTTPError

from . import __version__
from .utils import (
    CONFIG_NAME,
    DIFFUSERS_CACHE,
    HUGGINGFACE_CO_RESOLVE_ENDPOINT,
    SAFETENSORS_WEIGHTS_NAME,
    WEIGHTS_NAME,
    is_safetensors_available,
    is_torch_version,
    logging,
)


def is_accelerate_available():
    return False


logger = logging.get_logger(__name__)


if is_torch_version(">=", "1.9.0"):
    _LOW_CPU_MEM_USAGE_DEFAULT = True
else:
    _LOW_CPU_MEM_USAGE_DEFAULT = False


if is_accelerate_available():
    import accelerate
    from accelerate.utils import set_module_tensor_to_device
    from accelerate.utils.versions import is_torch_version


def get_parameter_device(parameter: torch.nn.Module):
    try:
        return next(parameter.parameters()).device
    except StopIteration:
        # For torch.nn.DataParallel compatibility in PyTorch 1.5

        def find_tensor_attributes(module: torch.nn.Module) -> List[Tuple[str, Tensor]]:
            tuples = [(k, v) for k, v in module.__dict__.items() if torch.is_tensor(v)]
            return tuples

        gen = parameter._named_members(get_members_fn=find_tensor_attributes)
        first_tuple = next(gen)
        return first_tuple[1].device


def get_parameter_dtype(parameter: torch.nn.Module):
    try:
        return next(parameter.parameters()).dtype
    except StopIteration:
        # For torch.nn.DataParallel compatibility in PyTorch 1.5

        def find_tensor_attributes(module: torch.nn.Module) -> List[Tuple[str, Tensor]]:
            tuples = [(k, v) for k, v in module.__dict__.items() if torch.is_tensor(v)]
            return tuples

        gen = parameter._named_members(get_members_fn=find_tensor_attributes)
        first_tuple = next(gen)
        return first_tuple[1].dtype


def load_state_dict(checkpoint_file: Union[str, os.PathLike]):
    """
    Reads a checkpoint file, returning properly formatted errors if they arise.
    """
    try:
        # this is oneflow saved model, a dir
        if os.path.isdir(checkpoint_file):
            return torch.load(checkpoint_file, map_location="cpu")
<<<<<<< HEAD
        else:
            with torch.mock_torch.disable():
                import torch as og_torch
                torch_parameters = og_torch.load(checkpoint_file, map_location="cpu")
                oneflow_parameters = dict()
                for key,value in torch_parameters.items():
                    if value.is_cuda:
                        raise ValueError(f"torch model is not on cpu, it is on {value.device}")
                    val = value.detach().cpu().numpy()
                    oneflow_parameters[key] = val
                return oneflow_parameters
=======
        elif os.path.basename(checkpoint_file) == WEIGHTS_NAME:
            import torch as og_torch

            torch_parameters = og_torch.load(checkpoint_file, map_location="cpu")
            oneflow_parameters = dict()
            for key, value in torch_parameters.items():
                if value.is_cuda:
                    raise ValueError(f"torch model is not on cpu, it is on {value.device}")
                val = value.detach().cpu().numpy()
                oneflow_parameters[key] = torch.from_numpy(val)
            return oneflow_parameters
>>>>>>> b56a6d05
    except Exception as e:
        try:
            with open(checkpoint_file) as f:
                if f.read().startswith("version"):
                    raise OSError(
                        "You seem to have cloned a repository without having git-lfs installed. Please install "
                        "git-lfs and run `git lfs install` followed by `git lfs pull` in the folder "
                        "you cloned."
                    )
                else:
                    raise ValueError(
                        f"Unable to locate the file {checkpoint_file} which is necessary to load this pretrained "
                        "model. Make sure you have saved the model properly."
                    ) from e
        except (UnicodeDecodeError, ValueError):
            raise OSError(
                f"Unable to load weights from checkpoint file for '{checkpoint_file}' "
                f"at '{checkpoint_file}'. "
                "If you tried to load a PyTorch model from a TF 2.0 checkpoint, please set from_tf=True."
            )


def _load_state_dict_into_model(model_to_load, state_dict):
    # Convert old format to new format if needed from a PyTorch state_dict
    # copy state_dict so _load_from_state_dict can modify it
    state_dict = state_dict.copy()
    error_msgs = []

    # PyTorch's `_load_from_state_dict` does not copy parameters in a module's descendants
    # so we need to apply the function recursively.
    def load(module: torch.nn.Module, prefix=""):
        args = (state_dict, prefix, {}, True, [], [], error_msgs)
        module._load_from_state_dict(*args)

        for name, child in module._modules.items():
            if child is not None:
                load(child, prefix + name + ".")

    load(model_to_load)

    return error_msgs


class OneFlowModelMixin(torch.nn.Module):
    r"""
    Base class for all models.

    [`ModelMixin`] takes care of storing the configuration of the models and handles methods for loading, downloading
    and saving models.

        - **config_name** ([`str`]) -- A filename under which the model should be stored when calling
          [`~modeling_utils.ModelMixin.save_pretrained`].
    """
    config_name = CONFIG_NAME
    _automatically_saved_args = ["_diffusers_version", "_class_name", "_name_or_path"]
    _supports_gradient_checkpointing = False

    def __init__(self):
        super().__init__()

    @property
    def is_gradient_checkpointing(self) -> bool:
        """
        Whether gradient checkpointing is activated for this model or not.

        Note that in other frameworks this feature can be referred to as "activation checkpointing" or "checkpoint
        activations".
        """
        return any(hasattr(m, "gradient_checkpointing") and m.gradient_checkpointing for m in self.modules())

    def enable_gradient_checkpointing(self):
        """
        Activates gradient checkpointing for the current model.

        Note that in other frameworks this feature can be referred to as "activation checkpointing" or "checkpoint
        activations".
        """
        if not self._supports_gradient_checkpointing:
            raise ValueError(f"{self.__class__.__name__} does not support gradient checkpointing.")
        self.apply(partial(self._set_gradient_checkpointing, value=True))

    def disable_gradient_checkpointing(self):
        """
        Deactivates gradient checkpointing for the current model.

        Note that in other frameworks this feature can be referred to as "activation checkpointing" or "checkpoint
        activations".
        """
        if self._supports_gradient_checkpointing:
            self.apply(partial(self._set_gradient_checkpointing, value=False))

    def save_pretrained(
        self,
        save_directory: Union[str, os.PathLike],
        is_main_process: bool = True,
        save_function: Callable = torch.save,
    ):
        """
        Save a model and its configuration file to a directory, so that it can be re-loaded using the
        `[`~modeling_utils.ModelMixin.from_pretrained`]` class method.

        Arguments:
            save_directory (`str` or `os.PathLike`):
                Directory to which to save. Will be created if it doesn't exist.
            is_main_process (`bool`, *optional*, defaults to `True`):
                Whether the process calling this is the main process or not. Useful when in distributed training like
                TPUs and need to call this function on all processes. In this case, set `is_main_process=True` only on
                the main process to avoid race conditions.
            save_function (`Callable`):
                The function to use to save the state dictionary. Useful on distributed training like TPUs when one
                need to replace `torch.save` by another method.
        """
        if os.path.isfile(save_directory):
            logger.error(f"Provided path ({save_directory}) should be a directory, not a file")
            return

        os.makedirs(save_directory, exist_ok=True)

        model_to_save = self

        # Attach architecture to the config
        # Save the config
        if is_main_process:
            model_to_save.save_config(save_directory)

        # Save the model
        state_dict = model_to_save.state_dict()

        # Clean the folder from a previous save
        for filename in os.listdir(save_directory):
            full_filename = os.path.join(save_directory, filename)
            # If we have a shard file that is not going to be replaced, we delete it, but only from the main process
            # in distributed settings to avoid race conditions.
            if filename.startswith(WEIGHTS_NAME[:-4]) and os.path.isfile(full_filename) and is_main_process:
                os.remove(full_filename)

        # Save the model
        save_function(state_dict, os.path.join(save_directory, WEIGHTS_NAME))

        logger.info(f"Model weights saved in {os.path.join(save_directory, WEIGHTS_NAME)}")

    @classmethod
    def from_pretrained(cls, pretrained_model_name_or_path: Optional[Union[str, os.PathLike]], **kwargs):
        r"""
        Instantiate a pretrained pytorch model from a pre-trained model configuration.

        The model is set in evaluation mode by default using `model.eval()` (Dropout modules are deactivated). To train
        the model, you should first set it back in training mode with `model.train()`.

        The warning *Weights from XXX not initialized from pretrained model* means that the weights of XXX do not come
        pretrained with the rest of the model. It is up to you to train those weights with a downstream fine-tuning
        task.

        The warning *Weights from XXX not used in YYY* means that the layer XXX is not used by YYY, therefore those
        weights are discarded.

        Parameters:
            pretrained_model_name_or_path (`str` or `os.PathLike`, *optional*):
                Can be either:

                    - A string, the *model id* of a pretrained model hosted inside a model repo on huggingface.co.
                      Valid model ids should have an organization name, like `google/ddpm-celebahq-256`.
                    - A path to a *directory* containing model weights saved using [`~ModelMixin.save_config`], e.g.,
                      `./my_model_directory/`.

            cache_dir (`Union[str, os.PathLike]`, *optional*):
                Path to a directory in which a downloaded pretrained model configuration should be cached if the
                standard cache should not be used.
            torch_dtype (`str` or `torch.dtype`, *optional*):
                Override the default `torch.dtype` and load the model under this dtype. If `"auto"` is passed the dtype
                will be automatically derived from the model's weights.
            force_download (`bool`, *optional*, defaults to `False`):
                Whether or not to force the (re-)download of the model weights and configuration files, overriding the
                cached versions if they exist.
            resume_download (`bool`, *optional*, defaults to `False`):
                Whether or not to delete incompletely received files. Will attempt to resume the download if such a
                file exists.
            proxies (`Dict[str, str]`, *optional*):
                A dictionary of proxy servers to use by protocol or endpoint, e.g., `{'http': 'foo.bar:3128',
                'http://hostname': 'foo.bar:4012'}`. The proxies are used on each request.
            output_loading_info(`bool`, *optional*, defaults to `False`):
                Whether or not to also return a dictionary containing missing keys, unexpected keys and error messages.
            local_files_only(`bool`, *optional*, defaults to `False`):
                Whether or not to only look at local files (i.e., do not try to download the model).
            use_auth_token (`str` or *bool*, *optional*):
                The token to use as HTTP bearer authorization for remote files. If `True`, will use the token generated
                when running `diffusers-cli login` (stored in `~/.huggingface`).
            revision (`str`, *optional*, defaults to `"main"`):
                The specific model version to use. It can be a branch name, a tag name, or a commit id, since we use a
                git-based system for storing models and other artifacts on huggingface.co, so `revision` can be any
                identifier allowed by git.
            subfolder (`str`, *optional*, defaults to `""`):
                In case the relevant files are located inside a subfolder of the model repo (either remote in
                huggingface.co or downloaded locally), you can specify the folder name here.

            mirror (`str`, *optional*):
                Mirror source to accelerate downloads in China. If you are from China and have an accessibility
                problem, you can set this option to resolve it. Note that we do not guarantee the timeliness or safety.
                Please refer to the mirror site for more information.
            device_map (`str` or `Dict[str, Union[int, str, torch.device]]`, *optional*):
                A map that specifies where each submodule should go. It doesn't need to be refined to each
                parameter/buffer name, once a given module name is inside, every submodule of it will be sent to the
                same device.

                To have Accelerate compute the most optimized `device_map` automatically, set `device_map="auto"`. For
                more information about each option see [designing a device
                map](https://hf.co/docs/accelerate/main/en/usage_guides/big_modeling#designing-a-device-map).
            low_cpu_mem_usage (`bool`, *optional*, defaults to `True` if torch version >= 1.9.0 else `False`):
                Speed up model loading by not initializing the weights and only loading the pre-trained weights. This
                also tries to not use more than 1x model size in CPU memory (including peak memory) while loading the
                model. This is only supported when torch version >= 1.9.0. If you are using an older version of torch,
                setting this argument to `True` will raise an error.

        <Tip>

         It is required to be logged in (`huggingface-cli login`) when you want to use private or [gated
         models](https://huggingface.co/docs/hub/models-gated#gated-models).

        </Tip>

        <Tip>

        Activate the special ["offline-mode"](https://huggingface.co/diffusers/installation.html#offline-mode) to use
        this method in a firewalled environment.

        </Tip>

        """
        cache_dir = kwargs.pop("cache_dir", DIFFUSERS_CACHE)
        ignore_mismatched_sizes = kwargs.pop("ignore_mismatched_sizes", False)
        force_download = kwargs.pop("force_download", False)
        resume_download = kwargs.pop("resume_download", False)
        proxies = kwargs.pop("proxies", None)
        output_loading_info = kwargs.pop("output_loading_info", False)
        local_files_only = kwargs.pop("local_files_only", False)
        use_auth_token = kwargs.pop("use_auth_token", None)
        revision = kwargs.pop("revision", None)
        torch_dtype = kwargs.pop("torch_dtype", None)
        subfolder = kwargs.pop("subfolder", None)
        device_map = kwargs.pop("device_map", None)
        low_cpu_mem_usage = kwargs.pop("low_cpu_mem_usage", _LOW_CPU_MEM_USAGE_DEFAULT)

        if low_cpu_mem_usage and not is_accelerate_available():
            low_cpu_mem_usage = False
            """
            logger.warning(
                "Cannot initialize model with low cpu memory usage because `accelerate` was not found in the"
                " environment. Defaulting to `low_cpu_mem_usage=False`. It is strongly recommended to install"
                " `accelerate` for faster and less memory-intense model loading. You can do so with: \n```\npip"
                " install accelerate\n```\n."
            )
            """

        if device_map is not None and not is_accelerate_available():
            raise NotImplementedError(
                "Loading and dispatching requires `accelerate`. Please make sure to install accelerate or set"
                " `device_map=None`. You can install accelerate with `pip install accelerate`."
            )

        # Check if we can handle device_map and dispatching the weights
        if device_map is not None and not is_torch_version(">=", "1.9.0"):
            raise NotImplementedError(
                "Loading and dispatching requires torch >= 1.9.0. Please either update your PyTorch version or set"
                " `device_map=None`."
            )

        if low_cpu_mem_usage is True and not is_torch_version(">=", "1.9.0"):
            raise NotImplementedError(
                "Low memory initialization requires torch >= 1.9.0. Please either update your PyTorch version or set"
                " `low_cpu_mem_usage=False`."
            )

        if low_cpu_mem_usage is False and device_map is not None:
            raise ValueError(
                f"You cannot set `low_cpu_mem_usage` to `False` while using device_map={device_map} for loading and"
                " dispatching. Please make sure to set `low_cpu_mem_usage=True`."
            )

        user_agent = {
            "diffusers": __version__,
            "file_type": "model",
            "framework": "pytorch",
        }

        # Load config if we don't provide a configuration
        config_path = pretrained_model_name_or_path

        # This variable will flag if we're loading a sharded checkpoint. In this case the archive file is just the
        # Load model

        model_file = None
        if is_safetensors_available():
            try:
                model_file = _get_model_file(
                    pretrained_model_name_or_path,
                    weights_name=SAFETENSORS_WEIGHTS_NAME,
                    cache_dir=cache_dir,
                    force_download=force_download,
                    resume_download=resume_download,
                    proxies=proxies,
                    local_files_only=local_files_only,
                    use_auth_token=use_auth_token,
                    revision=revision,
                    subfolder=subfolder,
                    user_agent=user_agent,
                )
            except:
                pass
        if model_file is None:
            model_file = _get_model_file(
                pretrained_model_name_or_path,
                weights_name=WEIGHTS_NAME,
                cache_dir=cache_dir,
                force_download=force_download,
                resume_download=resume_download,
                proxies=proxies,
                local_files_only=local_files_only,
                use_auth_token=use_auth_token,
                revision=revision,
                subfolder=subfolder,
                user_agent=user_agent,
            )

        if low_cpu_mem_usage:
            # Instantiate model with empty weights
            with accelerate.init_empty_weights():
                config, unused_kwargs = cls.load_config(
                    config_path,
                    cache_dir=cache_dir,
                    return_unused_kwargs=True,
                    force_download=force_download,
                    resume_download=resume_download,
                    proxies=proxies,
                    local_files_only=local_files_only,
                    use_auth_token=use_auth_token,
                    revision=revision,
                    subfolder=subfolder,
                    device_map=device_map,
                    **kwargs,
                )
                model = cls.from_config(config, **unused_kwargs)

            # if device_map is Non,e load the state dict on move the params from meta device to the cpu
            if device_map is None:
                param_device = "cpu"
                state_dict = load_state_dict(model_file)
                # move the parms from meta device to cpu
                for param_name, param in state_dict.items():
                    set_module_tensor_to_device(model, param_name, param_device, value=param)
            else:  # else let accelerate handle loading and dispatching.
                # Load weights and dispatch according to the device_map
                # by deafult the device_map is None and the weights are loaded on the CPU
                accelerate.load_checkpoint_and_dispatch(model, model_file, device_map)

            loading_info = {
                "missing_keys": [],
                "unexpected_keys": [],
                "mismatched_keys": [],
                "error_msgs": [],
            }
        else:
            config, unused_kwargs = cls.load_config(
                config_path,
                cache_dir=cache_dir,
                return_unused_kwargs=True,
                force_download=force_download,
                resume_download=resume_download,
                proxies=proxies,
                local_files_only=local_files_only,
                use_auth_token=use_auth_token,
                revision=revision,
                subfolder=subfolder,
                device_map=device_map,
                **kwargs,
            )
            model = cls.from_config(config, **unused_kwargs)

            state_dict = load_state_dict(model_file)
            dtype = set(v.dtype for v in state_dict.values())

            if len(dtype) > 1 and torch.float32 not in dtype:
                raise ValueError(
                    f"The weights of the model file {model_file} have a mixture of incompatible dtypes {dtype}. Please"
                    f" make sure that {model_file} weights have only one dtype."
                )
            elif len(dtype) > 1 and torch.float32 in dtype:
                dtype = torch.float32
            else:
                dtype = dtype.pop()

            # move model to correct dtype
            model = model.to(dtype)

            model, missing_keys, unexpected_keys, mismatched_keys, error_msgs = cls._load_pretrained_model(
                model,
                state_dict,
                model_file,
                pretrained_model_name_or_path,
                ignore_mismatched_sizes=ignore_mismatched_sizes,
            )

            loading_info = {
                "missing_keys": missing_keys,
                "unexpected_keys": unexpected_keys,
                "mismatched_keys": mismatched_keys,
                "error_msgs": error_msgs,
            }

        if torch_dtype is not None and not isinstance(torch_dtype, torch.dtype):
            raise ValueError(
                f"{torch_dtype} needs to be of type `torch.dtype`, e.g. `torch.float16`, but is {type(torch_dtype)}."
            )
        elif torch_dtype is not None:
            model = model.to(torch_dtype)

        model.register_to_config(_name_or_path=pretrained_model_name_or_path)

        # Set model in evaluation mode to deactivate DropOut modules by default
        model.eval()
        if output_loading_info:
            return model, loading_info

        return model

    @classmethod
    def _load_pretrained_model(
        cls, model, state_dict, resolved_archive_file, pretrained_model_name_or_path, ignore_mismatched_sizes=False,
    ):
        # Retrieve missing & unexpected_keys
        model_state_dict = model.state_dict()
        loaded_keys = [k for k in state_dict.keys()]

        expected_keys = list(model_state_dict.keys())

        original_loaded_keys = loaded_keys

        missing_keys = list(set(expected_keys) - set(loaded_keys))
        unexpected_keys = list(set(loaded_keys) - set(expected_keys))

        # Make sure we are able to load base models as well as derived models (with heads)
        model_to_load = model

        def _find_mismatched_keys(
            state_dict, model_state_dict, loaded_keys, ignore_mismatched_sizes,
        ):
            mismatched_keys = []
            if ignore_mismatched_sizes:
                for checkpoint_key in loaded_keys:
                    model_key = checkpoint_key

                    if (
                        model_key in model_state_dict
                        and state_dict[checkpoint_key].shape != model_state_dict[model_key].shape
                    ):
                        mismatched_keys.append(
                            (checkpoint_key, state_dict[checkpoint_key].shape, model_state_dict[model_key].shape)
                        )
                        del state_dict[checkpoint_key]
            return mismatched_keys

        if state_dict is not None:
            # Whole checkpoint
            mismatched_keys = _find_mismatched_keys(
                state_dict, model_state_dict, original_loaded_keys, ignore_mismatched_sizes,
            )
            error_msgs = _load_state_dict_into_model(model_to_load, state_dict)

        if len(error_msgs) > 0:
            error_msg = "\n\t".join(error_msgs)
            if "size mismatch" in error_msg:
                error_msg += (
                    "\n\tYou may consider adding `ignore_mismatched_sizes=True` in the model `from_pretrained` method."
                )
            raise RuntimeError(f"Error(s) in loading state_dict for {model.__class__.__name__}:\n\t{error_msg}")

        if len(unexpected_keys) > 0:
            logger.warning(
                f"Some weights of the model checkpoint at {pretrained_model_name_or_path} were not used when"
                f" initializing {model.__class__.__name__}: {unexpected_keys}\n- This IS expected if you are"
                f" initializing {model.__class__.__name__} from the checkpoint of a model trained on another task"
                " or with another architecture (e.g. initializing a BertForSequenceClassification model from a"
                " BertForPreTraining model).\n- This IS NOT expected if you are initializing"
                f" {model.__class__.__name__} from the checkpoint of a model that you expect to be exactly"
                " identical (initializing a BertForSequenceClassification model from a"
                " BertForSequenceClassification model)."
            )
        else:
            logger.info(f"All model checkpoint weights were used when initializing {model.__class__.__name__}.\n")
        if len(missing_keys) > 0:
            logger.warning(
                f"Some weights of {model.__class__.__name__} were not initialized from the model checkpoint at"
                f" {pretrained_model_name_or_path} and are newly initialized: {missing_keys}\nYou should probably"
                " TRAIN this model on a down-stream task to be able to use it for predictions and inference."
            )
        elif len(mismatched_keys) == 0:
            logger.info(
                f"All the weights of {model.__class__.__name__} were initialized from the model checkpoint at"
                f" {pretrained_model_name_or_path}.\nIf your task is similar to the task the model of the"
                f" checkpoint was trained on, you can already use {model.__class__.__name__} for predictions"
                " without further training."
            )
        if len(mismatched_keys) > 0:
            mismatched_warning = "\n".join(
                [
                    f"- {key}: found shape {shape1} in the checkpoint and {shape2} in the model instantiated"
                    for key, shape1, shape2 in mismatched_keys
                ]
            )
            logger.warning(
                f"Some weights of {model.__class__.__name__} were not initialized from the model checkpoint at"
                f" {pretrained_model_name_or_path} and are newly initialized because the shapes did not"
                f" match:\n{mismatched_warning}\nYou should probably TRAIN this model on a down-stream task to be"
                " able to use it for predictions and inference."
            )

        return model, missing_keys, unexpected_keys, mismatched_keys, error_msgs

    @property
    def device(self) -> device:
        """
        `torch.device`: The device on which the module is (assuming that all the module parameters are on the same
        device).
        """
        return get_parameter_device(self)

    @property
    def dtype(self) -> torch.dtype:
        """
        `torch.dtype`: The dtype of the module (assuming that all the module parameters have the same dtype).
        """
        return get_parameter_dtype(self)

    def num_parameters(self, only_trainable: bool = False, exclude_embeddings: bool = False) -> int:
        """
        Get number of (optionally, trainable or non-embeddings) parameters in the module.

        Args:
            only_trainable (`bool`, *optional*, defaults to `False`):
                Whether or not to return only the number of trainable parameters

            exclude_embeddings (`bool`, *optional*, defaults to `False`):
                Whether or not to return only the number of non-embeddings parameters

        Returns:
            `int`: The number of parameters.
        """

        if exclude_embeddings:
            embedding_param_names = [
                f"{name}.weight"
                for name, module_type in self.named_modules()
                if isinstance(module_type, torch.nn.Embedding)
            ]
            non_embedding_parameters = [
                parameter for name, parameter in self.named_parameters() if name not in embedding_param_names
            ]
            return sum(p.numel() for p in non_embedding_parameters if p.requires_grad or not only_trainable)
        else:
            return sum(p.numel() for p in self.parameters() if p.requires_grad or not only_trainable)


def _get_model_file(
    pretrained_model_name_or_path,
    *,
    weights_name,
    subfolder,
    cache_dir,
    force_download,
    proxies,
    resume_download,
    local_files_only,
    use_auth_token,
    user_agent,
    revision,
):
    pretrained_model_name_or_path = str(pretrained_model_name_or_path)
    if os.path.isdir(pretrained_model_name_or_path):
        if os.path.isfile(os.path.join(pretrained_model_name_or_path, weights_name)):
            # Load from a PyTorch checkpoint
            model_file = os.path.join(pretrained_model_name_or_path, weights_name)
            return model_file
        elif subfolder is not None and os.path.isfile(
            os.path.join(pretrained_model_name_or_path, subfolder, weights_name)
        ):
            model_file = os.path.join(pretrained_model_name_or_path, subfolder, weights_name)
            return model_file
        else:
            raise EnvironmentError(
                f"Error no file named {weights_name} found in directory {pretrained_model_name_or_path}."
            )
    else:
        try:
            # Load from URL or cache if already cached
            model_file = hf_hub_download(
                pretrained_model_name_or_path,
                filename=weights_name,
                cache_dir=cache_dir,
                force_download=force_download,
                proxies=proxies,
                resume_download=resume_download,
                local_files_only=local_files_only,
                use_auth_token=use_auth_token,
                user_agent=user_agent,
                subfolder=subfolder,
                revision=revision,
            )
            return model_file

        except RepositoryNotFoundError:
            raise EnvironmentError(
                f"{pretrained_model_name_or_path} is not a local folder and is not a valid model identifier "
                "listed on 'https://huggingface.co/models'\nIf this is a private repository, make sure to pass a "
                "token having permission to this repo with `use_auth_token` or log in with `huggingface-cli "
                "login`."
            )
        except RevisionNotFoundError:
            raise EnvironmentError(
                f"{revision} is not a valid git identifier (branch name, tag name or commit id) that exists for "
                "this model name. Check the model page at "
                f"'https://huggingface.co/{pretrained_model_name_or_path}' for available revisions."
            )
        except EntryNotFoundError:
            raise EnvironmentError(
                f"{pretrained_model_name_or_path} does not appear to have a file named {weights_name}."
            )
        except HTTPError as err:
            raise EnvironmentError(
                f"There was a specific connection error when trying to load {pretrained_model_name_or_path}:\n{err}"
            )
        except ValueError:
            raise EnvironmentError(
                f"We couldn't connect to '{HUGGINGFACE_CO_RESOLVE_ENDPOINT}' to load this model, couldn't find it"
                f" in the cached files and it looks like {pretrained_model_name_or_path} is not the path to a"
                f" directory containing a file named {weights_name} or"
                " \nCheckout your internet connection or see how to run the library in"
                " offline mode at 'https://huggingface.co/docs/diffusers/installation#offline-mode'."
            )
        except EnvironmentError:
            raise EnvironmentError(
                f"Can't load the model for '{pretrained_model_name_or_path}'. If you were trying to load it from "
                "'https://huggingface.co/models', make sure you don't have a local directory with the same name. "
                f"Otherwise, make sure '{pretrained_model_name_or_path}' is the correct path to a directory "
                f"containing a file named {weights_name}"
            )<|MERGE_RESOLUTION|>--- conflicted
+++ resolved
@@ -92,34 +92,7 @@
     Reads a checkpoint file, returning properly formatted errors if they arise.
     """
     try:
-        # this is oneflow saved model, a dir
-        if os.path.isdir(checkpoint_file):
-            return torch.load(checkpoint_file, map_location="cpu")
-<<<<<<< HEAD
-        else:
-            with torch.mock_torch.disable():
-                import torch as og_torch
-                torch_parameters = og_torch.load(checkpoint_file, map_location="cpu")
-                oneflow_parameters = dict()
-                for key,value in torch_parameters.items():
-                    if value.is_cuda:
-                        raise ValueError(f"torch model is not on cpu, it is on {value.device}")
-                    val = value.detach().cpu().numpy()
-                    oneflow_parameters[key] = val
-                return oneflow_parameters
-=======
-        elif os.path.basename(checkpoint_file) == WEIGHTS_NAME:
-            import torch as og_torch
-
-            torch_parameters = og_torch.load(checkpoint_file, map_location="cpu")
-            oneflow_parameters = dict()
-            for key, value in torch_parameters.items():
-                if value.is_cuda:
-                    raise ValueError(f"torch model is not on cpu, it is on {value.device}")
-                val = value.detach().cpu().numpy()
-                oneflow_parameters[key] = torch.from_numpy(val)
-            return oneflow_parameters
->>>>>>> b56a6d05
+        return torch.load(checkpoint_file, map_location="cpu")
     except Exception as e:
         try:
             with open(checkpoint_file) as f:
