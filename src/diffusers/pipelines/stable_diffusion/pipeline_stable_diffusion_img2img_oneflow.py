--- conflicted
+++ resolved
@@ -47,14 +47,6 @@
 
 import oneflow as flow
 
-<<<<<<< HEAD
-# with flow.mock_torch.enable():
-#     from .safety_checker import StableDiffusionSafetyChecker
-from .safety_checker_oneflow import OneFlowStableDiffusionSafetyChecker as StableDiffusionSafetyChecker
-
-import oneflow as torch
-=======
->>>>>>> b56a6d05
 
 class UNetGraph(flow.nn.Graph):
     def __init__(self, unet):
