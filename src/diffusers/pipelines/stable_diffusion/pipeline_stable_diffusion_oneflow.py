--- conflicted
+++ resolved
@@ -145,7 +145,6 @@
         # set slice_size = `None` to disable `attention slicing`
         self.enable_attention_slicing(None)
 
-<<<<<<< HEAD
     def enable_sequential_cpu_offload(self):
         r"""
         Offloads all models to CPU using accelerate, significantly reducing memory usage. When called, unet,
@@ -161,7 +160,7 @@
 
         for cpu_offloaded_model in [self.unet, self.text_encoder, self.vae, self.safety_checker]:
             cpu_offload(cpu_offloaded_model, device)
-=======
+
     def set_unet_graphs_cache_size(self, cache_size: int):
         r"""
         Set the cache size of compiled unet graphs.
@@ -173,7 +172,6 @@
                 New cache size, i.e., the maximum number of unet graphs.
         """
         self.unet_graphs_cache_size = cache_size
->>>>>>> e8661747
 
     @torch.no_grad()
     def __call__(
@@ -190,12 +188,9 @@
         latents: Optional[torch.FloatTensor] = None,
         output_type: Optional[str] = "pil",
         return_dict: bool = True,
-<<<<<<< HEAD
         callback: Optional[Callable[[int, int, torch.FloatTensor], None]] = None,
         callback_steps: Optional[int] = 1,
-=======
         compile_unet: bool = True,
->>>>>>> e8661747
         **kwargs,
     ):
         r"""
@@ -238,17 +233,14 @@
             return_dict (`bool`, *optional*, defaults to `True`):
                 Whether or not to return a [`~pipelines.stable_diffusion.StableDiffusionPipelineOutput`] instead of a
                 plain tuple.
-<<<<<<< HEAD
             callback (`Callable`, *optional*):
                 A function that will be called every `callback_steps` steps during inference. The function will be
                 called with the following arguments: `callback(step: int, timestep: int, latents: torch.FloatTensor)`.
             callback_steps (`int`, *optional*, defaults to 1):
                 The frequency at which the `callback` function will be called. If not specified, the callback will be
                 called at every step.
-=======
             compile_unet (`bool`, *optional*, defaults to `True`):
                 Whether or not to compile unet as nn.graph
->>>>>>> e8661747
 
         Returns:
             [`~pipelines.stable_diffusion.StableDiffusionPipelineOutput`] or `tuple`:
@@ -257,22 +249,8 @@
             list of `bool`s denoting whether the corresponding generated image likely represents "not-safe-for-work"
             (nsfw) content, according to the `safety_checker`.
         """
-<<<<<<< HEAD
-=======
         start = timer()
-        if "torch_device" in kwargs:
-            device = kwargs.pop("torch_device")
-            warnings.warn(
-                "`torch_device` is deprecated as an input argument to `__call__` and will be removed in v0.3.0."
-                " Consider using `pipe.to(torch_device)` instead."
-            )
-
-            # Set device as before (to be removed in 0.3.0)
-            if device is None:
-                device = "cuda" if torch.cuda.is_available() else "cpu"
-            self.to(device)
-
->>>>>>> e8661747
+
         if isinstance(prompt, str):
             batch_size = 1
         elif isinstance(prompt, list):
@@ -429,20 +407,12 @@
             latent_model_input = self.scheduler.scale_model_input(latent_model_input, t)
 
             # predict the noise residual
-<<<<<<< HEAD
-            torch._oneflow_internal.profiler.RangePush(f"denoise-{i}-unet-graph")
-
-            noise_pred = self.unet(latent_model_input, t, encoder_hidden_states=text_embeddings).sample
-
-            torch._oneflow_internal.profiler.RangePop()
-=======
             if compile_unet:
                 torch._oneflow_internal.profiler.RangePush(f"denoise-{i}-unet-graph")
                 noise_pred = unet_graph(latent_model_input, t, text_embeddings)
                 torch._oneflow_internal.profiler.RangePop()
             else:
                 noise_pred = self.unet(latent_model_input, t, encoder_hidden_states=text_embeddings).sample
->>>>>>> e8661747
 
             # perform guidance
             if do_classifier_free_guidance:
