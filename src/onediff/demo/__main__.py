--- conflicted
+++ resolved
@@ -5,20 +5,8 @@
 import oneflow as flow
 from onediff.infer_compiler import oneflow_compile
 from diffusers import StableDiffusionPipeline
-<<<<<<< HEAD
 
-pipe = StableDiffusionPipeline.from_pretrained(
-    "CompVis/stable-diffusion-v1-4",
-    use_auth_token=True,
-    revision="fp16",
-    torch_dtype=flow.float16,
-)
-
-pipe = pipe.to("cuda")
-pipe.unet = oneflow_compile(pipe.unet)
-=======
 import torch
->>>>>>> 7944a852
 
 
 def parse_args():
@@ -30,13 +18,6 @@
         "--output_dir",
         type=str,
         default="oneflow-sd-output",
-<<<<<<< HEAD
-    )
-    parser.add_argument(
-        "-n",
-        type=int,
-        default=1,
-=======
     )
     parser.add_argument(
         "-n",
@@ -47,7 +28,6 @@
         "--model_id",
         type=str,
         default="runwayml/stable-diffusion-v1-5",
->>>>>>> 7944a852
     )
     args = parser.parse_args()
     return args
