--- conflicted
+++ resolved
@@ -1,4 +1,3 @@
-<<<<<<< HEAD
 from typing import Any
 from functools import wraps
 from .convert_torch_to_of.register import torch2onef
@@ -9,22 +8,7 @@
 from .utils.oneflow_exec_mode import oneflow_exec_mode, oneflow_exec_mode_enabled
 from .utils.args_tree_util import input_output_processor
 from .registry import set_default_registry
-=======
-import types
-from .convert_torch_to_of.register import torch2of
-import os
-import torch
-import oneflow as flow
-from oneflow.framework.args_tree import ArgsTree
-
-from .utils import (
-    oneflow_exec_mode,
-    oneflow_exec_mode_enabled,
-    register_args_tree_relaxed_types,
-)
-
-register_args_tree_relaxed_types()
->>>>>>> c0d23973
+
 
 
 class DualModule(torch.nn.Module):
@@ -33,7 +17,6 @@
         self._torch_module = torch_module
         self._oneflow_module = oneflow_module
 
-<<<<<<< HEAD
     @property
     def oneflow_module(self):
         if self._oneflow_module is not None:
@@ -48,25 +31,17 @@
             del self._oneflow_module
             setattr(self, "_oneflow_module", None)
 
-=======
->>>>>>> c0d23973
     def to(self, *args, **kwargs):
         if oneflow_exec_mode_enabled():
             self._oneflow_module.to(*args, **kwargs)
         else:
-<<<<<<< HEAD
             if self._oneflow_module is not None:
                 args = [torch2onef(v) for v in args]
                 kwargs = {k: torch2onef(v) for k, v in kwargs.items()}
                 self._oneflow_module.to(*args, **kwargs)
             else:
                 self._torch_module.to(*args, **kwargs)
-=======
-            self._torch_module.to(*args, **kwargs)
-            args = [torch2of(v) for v in args]
-            kwargs = {k: torch2of(v) for k, v in kwargs.items()}
-            self._oneflow_module.to(*args, **kwargs)
->>>>>>> c0d23973
+
 
     def __getattr__(self, name):
         if name == "_torch_module":
@@ -75,24 +50,16 @@
             return super().__getattribute__(name)
 
         torch_attr = getattr(self._torch_module, name)
-<<<<<<< HEAD
         oneflow_attr = (
             None
             if self._oneflow_module is None
             else getattr(self._oneflow_module, name)
         )
         if isinstance(torch_attr, torch.nn.Module):
-=======
-        oneflow_attr = getattr(self._oneflow_module, name)
-        if isinstance(torch_attr, torch.nn.ModuleList):
-            return DualModuleList(torch_attr, oneflow_attr)
-        elif isinstance(torch_attr, torch.nn.Module):
->>>>>>> c0d23973
             return DualModule(torch_attr, oneflow_attr)
         else:
             return oneflow_attr if oneflow_exec_mode_enabled() else torch_attr
 
-<<<<<<< HEAD
     def __setattr__(self, name: str, value: Any) -> None:
         if name in ["_torch_module", "_oneflow_module"]:
             super().__setattr__(name, value)
@@ -119,17 +86,7 @@
             return func(self, *args, **kwargs)
 
     return wrapper
-=======
-
-class DualModuleList(torch.nn.ModuleList):
-    def __init__(self, torch_module, oneflow_module):
-        super().__init__()
-        self.torch_module = torch_module
-        self.oneflow_module = oneflow_module
-
-    def __getitem__(self, idx):
-        return DualModule(self.torch_module[idx], self.oneflow_module[idx])
->>>>>>> c0d23973
+
 
 
 class DeployableModule(torch.nn.Module):
@@ -140,36 +97,7 @@
         self._deployable_module_options = options
         self._deployable_module_dpl_graph = None
 
-<<<<<<< HEAD
     def get_graph(self):
-
-=======
-    def process_input(self, *args, **kwargs):
-        def input_fn(value):
-            if isinstance(value, torch.Tensor):
-                return flow.utils.tensor.from_torch(value)
-            else:
-                return value
-
-        args_tree = ArgsTree((args, kwargs), False, tensor_type=torch.Tensor)
-        out = args_tree.map_leaf(input_fn)
-        mapped_args = out[0]
-        mapped_kwargs = out[1]
-        return mapped_args, mapped_kwargs
-
-    def process_output(self, output):
-        def output_fn(value):
-            if isinstance(value, flow.Tensor):
-                return flow.utils.tensor.to_torch(value)
-            else:
-                return value
-
-        out_tree = ArgsTree((output, None), False)
-        out = out_tree.map_leaf(output_fn)
-        return out[0]
-
-    def get_graph(self):
->>>>>>> c0d23973
         if self._deployable_module_dpl_graph is not None:
             return self._deployable_module_dpl_graph
         if "size" in self._deployable_module_options:
@@ -177,7 +105,6 @@
         else:
             size = 9
         self._deployable_module_dpl_graph = get_oneflow_graph(
-<<<<<<< HEAD
             self._deployable_module_model.oneflow_module, size
         )
         return self._deployable_module_dpl_graph
@@ -216,44 +143,6 @@
     @input_output_processor
     @handle_deployable_exception
     def decode(self, *args, **kwargs):
-=======
-            self._deployable_module_model._oneflow_module, size
-        )
-        return self._deployable_module_dpl_graph
-
-    def apply_model(self, *args, **kwargs):
-        mapped_args, mapped_kwargs = self.process_input(*args, **kwargs)
-        if self._deployable_module_use_graph:
-            dpl_graph = self.get_graph()
-            with oneflow_exec_mode():
-                output = dpl_graph(*mapped_args, **mapped_kwargs)
-        else:
-            with oneflow_exec_mode():
-                output = self._deployable_module_model._oneflow_module.apply_model(
-                    *mapped_args, **mapped_kwargs
-                )
-        return self.process_output(output)
-
-    def to(self, *args, **kwargs):
-        self._deployable_module_model.to(*args, **kwargs)
-
-    def __call__(self, *args, **kwargs):
-        mapped_args, mapped_kwargs = self.process_input(*args, **kwargs)
-        if self._deployable_module_use_graph:
-            dpl_graph = self.get_graph()
-            with oneflow_exec_mode():
-                output = dpl_graph(*mapped_args, **mapped_kwargs)
-        else:
-            with oneflow_exec_mode():
-                output = self._deployable_module_model._oneflow_module(
-                    *mapped_args, **mapped_kwargs
-                )
-        return self.process_output(output)
-
-    # TODO(): Just for transformers VAE decoder
-    def decode(self, *args, **kwargs):
-        mapped_args, mapped_kwargs = self.process_input(*args, **kwargs)
->>>>>>> c0d23973
         if self._deployable_module_use_graph:
 
             def _build(graph, *args, **kwargs):
@@ -262,7 +151,6 @@
             dpl_graph = self.get_graph()
             dpl_graph.build = types.MethodType(_build, dpl_graph)
             with oneflow_exec_mode():
-<<<<<<< HEAD
                 output = dpl_graph(*args, **kwargs)
         else:
             with oneflow_exec_mode():
@@ -270,15 +158,7 @@
                     *args, **kwargs
                 )
         return output
-=======
-                output = dpl_graph(*mapped_args, **mapped_kwargs)
-        else:
-            with oneflow_exec_mode():
-                output = self._deployable_module_model._oneflow_module.decode(
-                    *mapped_args, **mapped_kwargs
-                )
-        return self.process_output(output)
->>>>>>> c0d23973
+
 
     def __getattr__(self, name):
         if name in self._modules:
@@ -347,7 +227,6 @@
 
 
 def oneflow_compile(torch_module, *, use_graph=True, options={}):
-<<<<<<< HEAD
 
     set_default_registry()
     oneflow_module = None
@@ -357,54 +236,3 @@
         )
     else:
         return DeployableModule(torch_module, oneflow_module, use_graph, options)
-=======
-    oneflow_module = torch2of(torch_module)
-    return DeployableModule(torch_module, oneflow_module, use_graph, options)
-
-
-# TODO() model_patcher https://github.com/siliconflow/comfyui-speedup/blob/ad8b2d4b31272543f97aef80cb92ae22d88066ae/nodes.py#L25
-def oneflow_compile_lazy(torch_module, *, use_graph=True, options={}):
-    """Lazy compilation of torch module to oneflow module.
-
-    Calling the `__call__` method of LazyOneFlowModule will trigger compilation.
-
-    Example:
-        >>> import torch
-        >>> from onediff.infer_compiler import oneflow_compile_lazy
-        >>> torch_module = torch.nn.Linear(3, 4)
-        >>> oneflow_module = oneflow_compile_lazy(torch_module, use_graph=True)
-        >>> torch_module.to("cuda")
-        >>> input = torch.randn(2, 3).to("cuda")
-        >>> oneflow_module(input)
-        
-        oneflow_compile_lazy __call__ ...
-
-        tensor([[-0.6069, -0.5079, -0.1984, -0.1253],
-                [ 0.0041, -0.0595,  0.1333, -0.4581]], device='cuda:0')
-    """
-
-    class LazyOneFlowModule:
-        def __init__(self, torch_module):
-            self._torch_module = torch_module
-            self._lazy_convert = True
-            self._oneflow_module = None
-
-        def __getattribute__(self, __name: str):
-            if __name in ("_torch_module", "_lazy_convert", "_oneflow_module"):
-                return super().__getattribute__(__name)
-            if self._lazy_convert:
-                return getattr(self._torch_module, __name)
-            else:
-                return getattr(self._oneflow_module, __name)
-
-        def __call__(self, *args, **kwargs):
-            if self._oneflow_module is None:
-                print("oneflow_compile_lazy __call__ ...")
-                self._oneflow_module = oneflow_compile(
-                    self._torch_module, use_graph=use_graph, options=options
-                )
-                self._lazy_convert = False
-            return self._oneflow_module(*args, **kwargs)
-
-    return LazyOneFlowModule(torch_module)
->>>>>>> c0d23973
