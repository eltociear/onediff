--- conflicted
+++ resolved
@@ -339,7 +339,6 @@
     assert isinstance(model, DeployableModule)
     assert isinstance(model, torch_module.__class__)
     model._register_state_dict_hook(state_dict_hook)
-<<<<<<< HEAD
     model = convert_nchw_to_nhwc(model)
 
     return model
@@ -398,8 +397,4 @@
     def forward(self, x):
         x = x.permute(0, 2, 3, 1)
         x = self._conv_forward(x, self.weight, self.bias)
-        return x.permute(0, 3, 1, 2)
-=======
-
-    return model
->>>>>>> f48dfa14
+        return x.permute(0, 3, 1, 2)