import os
import torch
import oneflow as flow

from .patch_for_compiling import *  # TODO:
<<<<<<< HEAD
from .registry import register
from .with_oneflow_compile import oneflow_compile
=======
from .with_oneflow_compile import oneflow_compile, oneflow_compile_lazy
>>>>>>> c0d23973
from .with_fx_interpreter import OneFlowInterpreter
from .with_fx_graph import fx_node_tranform


def oneflow_backend(gm, example_inputs):
    with_interp = os.getenv(
        "ONEDIFF_INFER_COMPILER_USE_INTERPRETER", "False"
    ).lower() in ("true", "1", "t",)
    if not with_interp:
        transformed_fn = fx_node_tranform(gm)

    def wrapped_forward(*args, **kwargs):
        args = [flow.utils.tensor.from_torch(a) for a in args]
        if with_interp:
            output = OneFlowInterpreter(gm, garbage_collect_values=False).run(
                *args, **kwargs
            )
        else:
            output = transformed_fn(*args, **kwargs)
        if isinstance(output, tuple):
            return tuple(flow.utils.tensor.to_torch(i) for i in output)
        return flow.utils.tensor.to_torch(output)

    return wrapped_forward<|MERGE_RESOLUTION|>--- conflicted
+++ resolved
@@ -3,12 +3,9 @@
 import oneflow as flow
 
 from .patch_for_compiling import *  # TODO:
-<<<<<<< HEAD
 from .registry import register
 from .with_oneflow_compile import oneflow_compile
-=======
-from .with_oneflow_compile import oneflow_compile, oneflow_compile_lazy
->>>>>>> c0d23973
+
 from .with_fx_interpreter import OneFlowInterpreter
 from .with_fx_graph import fx_node_tranform
 
