import os
import sys
import inspect
import pkgutil
import importlib
<<<<<<< HEAD
from typing import Dict, Union
from types import ModuleType
from pathlib import Path
=======
import time
import os
from typing import Dict
>>>>>>> 1ff7d9aa
from .copier import PackageCopier


<<<<<<< HEAD
PREFIX = "mock_"
SUFFIX = "_oneflow"

__all__ = ["get_classes_in_package", "get_mock_cls_name", "import_module_from_path"]
=======
def gen_unique_id():
    timestamp = int(time.time() * 1000)
    process_id = os.getpid()
    # TODO(): refine the unique id
    # sequence = str(uuid.uuid4())
    unique_id = f"{timestamp}{process_id}"
    return unique_id
>>>>>>> 1ff7d9aa

PREFIX = "mock_"
SUFFIX = gen_unique_id()

def import_module_from_path(module_path: Union[str, Path]) -> ModuleType:
    if isinstance(module_path, Path):
        module_path = str(module_path)
    module_name = os.path.basename(module_path)
    if os.path.isfile(module_path):
        sp = os.path.splitext(module_path)
        module_name = sp[0]

    if os.path.isfile(module_path):
        module_spec = importlib.util.spec_from_file_location(module_name, module_path)
        module_dir = os.path.split(module_path)[0]
    else:
        module_spec = importlib.util.spec_from_file_location(
            module_name, os.path.join(module_path, "__init__.py")
        )
        module_dir = module_path

    module = importlib.util.module_from_spec(module_spec)
    sys.modules[module_name] = module
    module_spec.loader.exec_module(module)
    return module

def import_submodules(package, recursive=True):
    """Import all submodules of a module, recursively, including subpackages"""
    if isinstance(package, str):
        package = importlib.import_module(package)

    for _, full_name, is_pkg in pkgutil.walk_packages(
        package.__path__, package.__name__ + "."
    ):
        try:
            # TODO(): Avoid copy, rename comfy.x.x.x with mocked_comfy.x.x.x
            good_import = importlib.import_module(full_name)
            yield good_import

        except Exception as e:
            # logger.debug(f"Failed to import {full_name}: {e}")
            pass  # ignore


        if recursive and is_pkg:
            try:
                yield from import_submodules(full_name)
            except Exception as e:
                pass  # ignore


def get_classes_in_package(package, base_class=None) -> Dict[str, type]:
    """
    Get all classes in a package and its submodules.

    Args:
        package (str or module): The package to search for classes.
        base_class (type, optional): The base class to filter classes by.

    Returns:
        dict: A dictionary mapping full class names to class objects.
    """
    if isinstance(package, (str, Path)):
        copier = PackageCopier(package, prefix=PREFIX, suffix=SUFFIX)
        copier()  # copy package
        package = copier.get_import_module()

    class_dict = {}

    for module in import_submodules(package):
        try:
            for name, obj in inspect.getmembers(module, inspect.isclass):
                if inspect.isclass(obj) and (
                    base_class is None or issubclass(obj, base_class)
                ):
                    full_name = f"{obj.__module__}.{name}"
                    class_dict[full_name] = obj
        except Exception as e:
            pass

    return class_dict


def _format_package_name(package_name):
    return PREFIX + package_name + SUFFIX
<<<<<<< HEAD
=======


def get_mock_cls_name(cls) -> str:
    if isinstance(cls, type):
        cls = f"{cls.__module__}.{cls.__name__}"

    pkg_name, cls_ = cls.split(".", 1)

    pkg_name = _format_package_name(pkg_name)
    return f"{pkg_name}.{cls_}"

>>>>>>> 1ff7d9aa


def get_mock_cls_name(cls) -> str:
    if isinstance(cls, type):
        cls = f"{cls.__module__}.{cls.__name__}"

    pkg_name, cls_ = cls.split(".", 1)

    pkg_name = _format_package_name(pkg_name)
    return f"{pkg_name}.{cls_}"
<|MERGE_RESOLUTION|>--- conflicted
+++ resolved
@@ -1,26 +1,16 @@
 import os
 import sys
+import time
 import inspect
 import pkgutil
 import importlib
-<<<<<<< HEAD
 from typing import Dict, Union
 from types import ModuleType
 from pathlib import Path
-=======
-import time
-import os
-from typing import Dict
->>>>>>> 1ff7d9aa
 from .copier import PackageCopier
 
+__all__ = ["get_classes_in_package", "get_mock_cls_name", "import_module_from_path"]
 
-<<<<<<< HEAD
-PREFIX = "mock_"
-SUFFIX = "_oneflow"
-
-__all__ = ["get_classes_in_package", "get_mock_cls_name", "import_module_from_path"]
-=======
 def gen_unique_id():
     timestamp = int(time.time() * 1000)
     process_id = os.getpid()
@@ -28,10 +18,9 @@
     # sequence = str(uuid.uuid4())
     unique_id = f"{timestamp}{process_id}"
     return unique_id
->>>>>>> 1ff7d9aa
 
 PREFIX = "mock_"
-SUFFIX = gen_unique_id()
+SUFFIX = "_oflow_" + gen_unique_id()
 
 def import_module_from_path(module_path: Union[str, Path]) -> ModuleType:
     if isinstance(module_path, Path):
@@ -114,8 +103,6 @@
 
 def _format_package_name(package_name):
     return PREFIX + package_name + SUFFIX
-<<<<<<< HEAD
-=======
 
 
 def get_mock_cls_name(cls) -> str:
@@ -126,15 +113,3 @@
 
     pkg_name = _format_package_name(pkg_name)
     return f"{pkg_name}.{cls_}"
-
->>>>>>> 1ff7d9aa
-
-
-def get_mock_cls_name(cls) -> str:
-    if isinstance(cls, type):
-        cls = f"{cls.__module__}.{cls.__name__}"
-
-    pkg_name, cls_ = cls.split(".", 1)
-
-    pkg_name = _format_package_name(pkg_name)
-    return f"{pkg_name}.{cls_}"
