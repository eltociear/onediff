--- conflicted
+++ resolved
@@ -124,11 +124,7 @@
     # TODO: reproduce bug caused by changing batch
     # BATCH_SIZES = [4, 2]
 
-<<<<<<< HEAD
-    # create a mocked unet graph
-    # unet mock should be placed before importing any diffusers
-=======
->>>>>>> 7944a852
+
     unet = get_unet(token, model_id, revision)
     unet_graph = oneflow_compile(unet)
 
